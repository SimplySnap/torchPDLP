--- conflicted
+++ resolved
@@ -95,21 +95,6 @@
             continue
         
         try:
-<<<<<<< HEAD
-            with Timer("Solve time") as t:
-                dt_precond = None #Needed if not preconditioning as otherwise pdlp will error
-                # PRECONDITION
-                if precondition:
-                    K, c, q, l, u, dt_precond = ruiz_precondition(c, K, q, l, u, device = device)
-                
-                x, prim_obj, k, n, j = pdlp_algorithm(K, m_ineq, c, q, l, u, device, max_iter=100_000, tol=tol, verbose=True, restart_period=40, precondition=precondition,primal_update=primal_weight_update, adaptive=adaptive_stepsize, data_precond=dt_precond)
-                
-                print(f"Objective value: {prim_obj:.4f}")
-                
-            time_elapsed = t.elapsed
-            print(f"Took {time_elapsed:.4f} seconds.")
-
-=======
             # PRECONDITION
             if precondition:
                 K, c, q, l, u, dt_precond, time_used= ruiz_precondition(c, K, q, l, u, device = device)
@@ -138,7 +123,6 @@
                 'Status': status
             })
             
->>>>>>> 40d06897
         except Exception as e:
             print(f"Solver failed for {mps_file}. Error: {e}")
             results.append({
@@ -150,11 +134,6 @@
                 'Time (s)': 'N/A',
                 'Status': f'Solver failed: {str(e)[:50]}...' if len(str(e)) > 50 else f'Solver failed: {str(e)}'
             })
-
-        #  Delete GPU cache to stop memory leaks
-        if device == 'gpu':
-            del c, K, q, l, u, x, dt_precond
-            torch.cuda.empty_cache()
 
     # Create output directory if it doesn't exist
     os.makedirs(output_path, exist_ok=True)
